<?php

namespace Valet;

use Exception;
use ValetDriver;

class DevTools
{
    const WP_CLI_TOOL = 'wp-cli';
    const PV_TOOL = 'pv';
    const GEOIP_TOOL = 'geoip';


    const SUPPORTED_TOOLS = [
        self::WP_CLI_TOOL,
        self::PV_TOOL,
        self::GEOIP_TOOL
    ];

    var $brew;
    var $cli;
    var $files;
    var $configuration;
    var $site;
    var $mysql;

<<<<<<< HEAD
    var $taps = [
        'homebrew/core'
    ];

=======
>>>>>>> 5ad8dc98
    /**
     * Create a new Nginx instance.
     *
     * @param Brew $brew
     * @param CommandLine $cli
     * @param Filesystem $files
     * @param Configuration $configuration
     * @param Site $site
     * @param Mysql $mysql
     */
    function __construct(Brew $brew, CommandLine $cli, Filesystem $files,
                         Configuration $configuration, Site $site, Mysql $mysql)
    {
        $this->cli = $cli;
        $this->brew = $brew;
        $this->site = $site;
        $this->files = $files;
        $this->configuration = $configuration;
        $this->mysql = $mysql;
    }

    /**
     * Install development tools using brew.
     *
     * @return void
     */
    function install()
    {
<<<<<<< HEAD
        $tools = ['autoconf', 'wp-cli', 'pv'];
        $customTools = [
          'https://files.magerun.net/n98-magerun.phar' => '/usr/local/bin/magerun',
          'https://files.magerun.net/n98-magerun2.phar' => '/usr/local/bin/magerun2'
        ];
        
        info('[devtools] Installing');
=======
        info('[devtools] Installing tools');
>>>>>>> 5ad8dc98

        foreach (self::SUPPORTED_TOOLS as $tool) {
            if ($this->brew->installed($tool)) {
                info('[devtools] ' . $tool . ' already installed');
            } else {
                $this->brew->ensureInstalled($tool, []);
            }
        }
<<<<<<< HEAD
        
        foreach ($customTools as $url => $tool) {
            if (!$this->files->exists($tool)) {
                $this->files->putAsUser($tool, $this->files->get($url));
                $this->cli->quietlyAsUser("chmod +x $tool");
=======
    }

    /**
     * Uninstall development tools using brew.
     *
     * @return void
     */
    function uninstall()
    {
        info('[devtools] Uninstalling tools');

        foreach (self::SUPPORTED_TOOLS as $tool) {
            if (!$this->brew->installed($tool)) {
                info('[devtools] ' . $tool . ' already uninstalled');
            } else {
                $this->brew->ensureUninstalled($tool, ['--force']);
>>>>>>> 5ad8dc98
            }
        }
    }

    function sshkey()
    {
        $this->cli->passthru('pbcopy < ~/.ssh/id_rsa.pub');
        info('Copied ssh key to your clipboard');
    }

    function phpstorm()
    {
        info('Opening PHPstorm');
        $command = false;

        if ($this->files->exists('/usr/local/bin/pstorm')) {
            $command = '/usr/local/bin/pstorm';
        }

        if ($this->files->exists('/usr/local/bin/pstorm')) {
            $command = '/usr/local/bin/pstorm';
        }

        if (!$command) {
            throw new Exception('/usr/local/bin/pstorm command not found. Please install pstorm by opening PHPstorm and going to Tools -> Create command line launcher. When asked for the path enter: /usr/local/bin/pstorm');
        }

        $output = $this->cli->runAsUser($command . ' $(git rev-parse --show-toplevel)');

        if (strpos($output, 'fatal: Not a git repository') !== false) {
            throw new Exception('Could not find git directory');
        }
    }

    function vscode()
    {
        info('Opening Visual Studio Code');
        $command = false;

        if ($this->files->exists('/usr/local/bin/code')) {
            $command = '/usr/local/bin/code';
        }

        if ($this->files->exists('/usr/local/bin/vscode')) {
            $command = '/usr/local/bin/vscode';
        }

        if (!$command) {
            throw new Exception('/usr/local/bin/code command not found. Please install it.');
        }

        $output = $this->cli->runAsUser($command . ' $(git rev-parse --show-toplevel)');

        if (strpos($output, 'fatal: Not a git repository') !== false) {
            throw new Exception('Could not find git directory');
        }
    }

    function tower()
    {
        info('Opening git tower');
        if (!$this->files->exists('/Applications/Tower.app/Contents/MacOS/gittower')) {
            throw new Exception('gittower command not found. Please install gittower by following the instructions provided here: https://www.git-tower.com/help/mac/integration/cli-tool');
        }

        $output = $this->cli->runAsUser('/Applications/Tower.app/Contents/MacOS/gittower $(git rev-parse --show-toplevel)');

        if (strpos($output, 'fatal: Not a git repository') !== false) {
            throw new Exception('Could not find git directory');
        }
    }

    function configure()
    {
        require realpath(__DIR__ . '/../drivers/require.php');

        $driver = ValetDriver::assign(getcwd(), basename(getcwd()), '/');

        $secured = $this->site->secured();
        $domain = $this->site->host(getcwd()) . '.' . $this->configuration->read()['domain'];
        $isSecure = in_array($domain, $secured);
        $url = ($isSecure ? 'https://' : 'http://') . $domain;

        if (method_exists($driver, 'configure')) {
            return $driver->configure($this, $url);
        }

        info('No configuration settings found.');
    }
}<|MERGE_RESOLUTION|>--- conflicted
+++ resolved
@@ -25,21 +25,14 @@
     var $site;
     var $mysql;
 
-<<<<<<< HEAD
-    var $taps = [
-        'homebrew/core'
-    ];
-
-=======
->>>>>>> 5ad8dc98
     /**
      * Create a new Nginx instance.
      *
-     * @param Brew $brew
-     * @param CommandLine $cli
-     * @param Filesystem $files
-     * @param Configuration $configuration
-     * @param Site $site
+     * @param  Brew $brew
+     * @param  CommandLine $cli
+     * @param  Filesystem $files
+     * @param  Configuration $configuration
+     * @param  Site $site
      * @param Mysql $mysql
      */
     function __construct(Brew $brew, CommandLine $cli, Filesystem $files,
@@ -60,17 +53,7 @@
      */
     function install()
     {
-<<<<<<< HEAD
-        $tools = ['autoconf', 'wp-cli', 'pv'];
-        $customTools = [
-          'https://files.magerun.net/n98-magerun.phar' => '/usr/local/bin/magerun',
-          'https://files.magerun.net/n98-magerun2.phar' => '/usr/local/bin/magerun2'
-        ];
-        
-        info('[devtools] Installing');
-=======
         info('[devtools] Installing tools');
->>>>>>> 5ad8dc98
 
         foreach (self::SUPPORTED_TOOLS as $tool) {
             if ($this->brew->installed($tool)) {
@@ -79,13 +62,6 @@
                 $this->brew->ensureInstalled($tool, []);
             }
         }
-<<<<<<< HEAD
-        
-        foreach ($customTools as $url => $tool) {
-            if (!$this->files->exists($tool)) {
-                $this->files->putAsUser($tool, $this->files->get($url));
-                $this->cli->quietlyAsUser("chmod +x $tool");
-=======
     }
 
     /**
@@ -102,7 +78,6 @@
                 info('[devtools] ' . $tool . ' already uninstalled');
             } else {
                 $this->brew->ensureUninstalled($tool, ['--force']);
->>>>>>> 5ad8dc98
             }
         }
     }
