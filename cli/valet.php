--- conflicted
+++ resolved
@@ -18,11 +18,7 @@
  */
 Container::setInstance(new Container);
 
-<<<<<<< HEAD
-$version = '1.2.0-alpha';
-=======
-$version = '1.1.22';
->>>>>>> c477880c
+$version = 'dev-master';
 
 $app = new Application('Laravel Valet', $version);
 
