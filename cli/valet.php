--- conflicted
+++ resolved
@@ -21,11 +21,7 @@
 Container::setInstance(new Container);
 
 // get current version based on git describe and tags
-<<<<<<< HEAD
 $version = new Version('1.2.0' , __DIR__ . '/../');
-=======
-$version = new Version('0.0.0' , __DIR__ . '/../');
->>>>>>> 5ad8dc98
 
 $app = new Application('Valet+', $version->getVersion());
 
@@ -470,16 +466,6 @@
             return;
         }
         info('Valet is now using php@'.$phpVersion.'.');
-<<<<<<< HEAD
-    })->descriptions('Switch between versions of PHP');
-
-    /**
-     * Fix common problems
-     */
-    $app->command('fix', function () {
-        PhpFpm::fix();
-=======
->>>>>>> 5ad8dc98
     })->descriptions('Switch between versions of PHP');
 
     /**
@@ -598,8 +584,6 @@
         DevTools::configure();
     })->descriptions('Configure application connection settings');
 
-<<<<<<< HEAD
-=======
     $app->command('xdebug [mode] [--remote_autostart=]', function ($input, $mode) {
         $modes = ['on', 'enable', 'off', 'disable', 'status'];
 
@@ -646,7 +630,6 @@
         return;
     })->descriptions('Enable / disable Xdebug');
 
->>>>>>> 5ad8dc98
     $app->command('ioncube [mode]', function ($mode) {
         $modes = ['on', 'enable', 'off', 'disable', 'status'];
 
