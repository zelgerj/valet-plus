<?php

use Illuminate\Container\Container;

class Facade
{
    /**
     * The key for the binding in the container.
     *
     * @return string
     */
    public static function containerKey()
    {
        return 'Valet\\'.basename(str_replace('\\', '/', get_called_class()));
    }

    /**
     * Call a non-static method on the facade.
     *
     * @param  string  $method
     * @param  array  $parameters
     * @return mixed
     */
    public static function __callStatic($method, $parameters)
    {
        $resolvedInstance = Container::getInstance()->make(static::containerKey());

        return call_user_func_array([$resolvedInstance, $method], $parameters);
    }
}

class Brew extends Facade {}
class Pecl extends Facade {}
<<<<<<< HEAD
=======
class Binaries extends Facade{}
>>>>>>> 5ad8dc98
class Nginx extends Facade {}
class Mysql extends Facade {}
class RedisTool extends Facade {}
class Elasticsearch extends Facade {}
class RabbitMq extends Facade {}
class Varnish extends Facade {}
class Mailhog extends Facade {}
class CommandLine extends Facade {}
class Configuration extends Facade {}
class DnsMasq extends Facade {}
class Filesystem extends Facade {}
class Ngrok extends Facade {}
class PhpFpm extends Facade {}
class DevTools extends Facade {}
class Site extends Facade {}
class Valet extends Facade {}<|MERGE_RESOLUTION|>--- conflicted
+++ resolved
@@ -31,10 +31,7 @@
 
 class Brew extends Facade {}
 class Pecl extends Facade {}
-<<<<<<< HEAD
-=======
 class Binaries extends Facade{}
->>>>>>> 5ad8dc98
 class Nginx extends Facade {}
 class Mysql extends Facade {}
 class RedisTool extends Facade {}
