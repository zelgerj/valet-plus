[![Gitter](https://camo.githubusercontent.com/af6b886e3ac898bab012f2a99a3d09e2aa9ef2f9/68747470733a2f2f696d672e736869656c64732e696f2f6769747465722f726f6f6d2f76616c65742d706c75732f4c6f756e67652e7376673f7374796c653d666c61742d737175617265)](https://gitter.im/valet-plus/Lobby)

<p align="center"><img width="200" src="images/logo.png"></p>

## Introduction

Valet+ is a development environment for macOS. No Vagrant, no Docker, no `/etc/hosts` file.

### Valet vs. Valet+

Valet+ is a third-party fork of [Laravel Valet](https://github.com/laravel/valet). Valet+ adds functionality to Valet with a goal of making things even simpler and faster. We are very grateful to the Laravel team for providing the base that we built Valet+ on. Since this is a fork we'll pull in changes from the original Valet regularly as they are released.

Some of the documentation in this readme was taken from the Valet website and provided here for convenience, so that you can read this document and know about all features provided. The original documentation can be found here: https://laravel.com/docs/valet.

Since Valet+ is intended to replace Valet, it still uses the same `valet` command-line name. Any changes in its interface are documented below.

### Why Valet/Valet+?

Valet+ configures your Mac to always run Nginx in the background when your machine starts. Then, using [DnsMasq](https://en.wikipedia.org/wiki/Dnsmasq), Valet+ proxies all requests on the `*.test` domain to point to sites installed on your local machine.

In other words, a blazing fast development environment. Valet+ provides a great alternative if you want flexible basics or prefer extreme speed.

### Differences from Valet

Here are a few key differences compared to the original Valet:

- PHP version switch
<<<<<<< HEAD
- PHP extensions (mcrypt, intl, opcache, apcu)
=======
- Xdebug (on/off mode)
- PHP extensions (mcrypt, intl, opcache)
>>>>>>> 5ad8dc98
- Optimized PHP configuration using opcache
- MySQL (with optimized configuration)
- Redis
- Elasticsearch (optional)
- Many more features outlined below...

## Table of Contents

<!-- START doctoc generated TOC please keep comment here to allow auto update -->
<!-- DON'T EDIT THIS SECTION, INSTEAD RE-RUN doctoc TO UPDATE -->
- [Introduction](#introduction)
- [Installation](#installation)
  - [Serving sites](#serving-sites)
- [Switching PHP version](#switching-php-version)
- [Xdebug](#xdebug)
  - [PhpStorm](#phpstorm)
- [Database](#database)
  - [Creating databases](#creating-databases)
  - [Importing databases](#importing-databases)
  - [Open database in Sequel Pro](#open-database-in-sequel-pro)
- [Redis](#redis)
- [Open project in browser](#open-project-in-browser)
- [Securing Sites With TLS](#securing-sites-with-tls)
- [Valet drivers](#valet-drivers)
- [Valet Documentation](#valet-documentation)
- [Credits](#credits)

<!-- END doctoc generated TOC please keep comment here to allow auto update -->

## Installation

> :warning: Valet+ requires macOS and [Homebrew](https://brew.sh/). Before installation, you should make sure that no other programs such as Apache or Nginx are binding to your local machine's port 80.

1. Install or update [Homebrew](https://brew.sh/) to the latest version using brew update.
<<<<<<< HEAD
2. Install PHP 7.0 using Homebrew via `brew install php@7.0 && brew link php@7.0 --overwrite --force`.
3. Install Composer using Homebrew via `HOMEBREW_NO_ENV_FILTERING=1 brew install composer`.
4. Install Valet+ with Composer via `composer global require techdivision/valet-plus`.
=======
2. Install PHP 7.1 using Homebrew via `brew install php@7.1`.
3. Install Composer using Homebrew via `brew install composer`.
4. Install Valet+ with Composer via `composer global require weprovide/valet-plus`.
>>>>>>> 5ad8dc98
5. Add `export PATH="$PATH:$HOME/.composer/vendor/bin"` to `.bash_profile` (for bash) or `.zshrc` (for zsh) depending on your shell (`echo $SHELL`)
6. Run the `valet fix` command. This will check for common issues preventing Valet+ from installing.
7. Run the `valet install` command. Optionally add `--with-mariadb` to use MariaDB instead of MySQL This will configure and install Valet+ and DnsMasq, and register Valet's daemon to launch when your system starts.
8. Once Valet+ is installed, try pinging any `*.test` domain on your terminal using a command such as `ping foobar.test`. If Valet+ is installed correctly you should see this domain responding on `127.0.0.1`. If not you might have to restart your system. Especially when coming from the Dinghy (docker) solution.

> :information_source: Valet+ will automatically start its daemon each time your machine boots. There is no need to run `valet start` or `valet install` ever again once the initial Valet+ installation is complete.

> :information_source: To update Valet+ to the latest version use the `composer global require techdivision/valet-plus` command in your terminal. After upgrading, it is good practice to run the `valet install` command so Valet+ can make additional upgrades to your configuration files if necessary.

### Serving sites

Once Valet+ is installed, you're ready to start serving sites. Valet+ provides a command to help you serve your sites: `valet park`. Which will register the current working directory as projects root. Generally this directory is `~/sites`.

1. Create a `sites` directory: `mkdir ~/sites`
2. `cd ~/sites`
3. `valet park`

That's all there is to it. Now, any project you create within your "parked" directory will automatically be served using the http://folder-name.test convention.

For example:

1. `mkdir ~/sites/example`
2. `cd ~/sites/example`
3. `echo "<?php echo 'Valet+ at your service';" > index.php`
4. Go to `http://example.test`, you should see `Valet+ at your service`

## Switching PHP version

Switch PHP version using one of three commands:

```
valet use 5.6
```

```
valet use 7.0
```

```
valet use 7.1
```

```
valet use 7.2
```

## Xdebug

Xdebug support is built-in. It works on port `9000` and is installed and enabled by default.
The autostart feature is disabled that it not harms performance that much when there is no need for debugging.

Please install a Xdebug extension for your favorite browser listed below to enable debugging sessions on demand.

#### Xdebug Helper for Firefox
https://addons.mozilla.org/en-GB/firefox/addon/xdebug-helper-for-firefox/

This extension for Firefox was built to make debugging with an IDE easier. You can find the extension at https://addons.mozilla.org/en-GB/firefox/addon/xdebug-helper-for-firefox/. The source code for this extension is on GitHub.

#### Xdebug Helper for Chrome
https://chrome.google.com/extensions/detail/eadndfjplgieldjbigjakmdgkmoaaaoc

This extension for Chrome will help you to enable/disable debugging and profiling with a single click. You can find the extension at https://chrome.google.com/extensions/detail/eadndfjplgieldjbigjakmdgkmoaaaoc.

#### Xdebug Toggler for Safari
http://benmatselby.posterous.com/xdebug-toggler-for-safari

This extension for Safari allows you to auto start Xdebug debugging from within Safari. You can get it from Github at https://github.com/benmatselby/xdebug-toggler.

#### Xdebug launcher for Opera
https://addons.opera.com/addons/extensions/details/xdebug-launcher/?display=en

This extension for Opera allows you to start an Xdebug session from Opera.


### PhpStorm

To use Xdebug with PhpStorm you don't have to configure anything. Just click the Xdebug button on the top right:

![xdebug-phpstorm](images/xdebug-phpstorm.png)

Then install Xdebug extension for your favorite browser mentioned above.

## Ioncube

Enable Ioncube:

```
valet ioncube on
```

Disable Ioncube:

```
valet ioncube off
```

## Database
Valet+ automatically installs MySQL 5.7 with 5.6 compatibility mode included. It includes a tweaked `my.cnf` which is aimed at improving speed.

Username: `root`

Password: `root`

## List databases

```
valet db ls
```

### Creating databases

Create databases using:

```
valet db create <name>
```

When no name is given it'll try to find the closest git repository directory name. When it can't find one it'll use the current working directory name.

```
valet db create
```

### Dropping databases

Drop a database using:

```
valet db drop <name>
```

When no name is given it'll try to find the closest git repository directory name. When it can't find one it'll use the current working directory name.

```
valet db drop
```

### Resetting databases

Drop and create a database using:

```
valet db reset <name>
```

When no name is given it'll try to find the closest git repository directory name. When it can't find one it'll use the current working directory name.

```
valet db reset
```

### Exporting databases

Export a database:

```
valet db export <filename> <database>
```

When no database name is given it'll try to find the closest git repository directory name. When it can't find one it'll use the current working directory name.

When no filename is given it will use `<database>-<date>.sql.gz`. Optionally you can use `valet db export - <database>` to automatically generate the filename for a custom database.

All database exports are gzipped.

### Importing databases

Import a database with progress bar

```
valet db import <filename>.sql(.gz) <name>
```

When no name is given it'll try to find the closest git repository directory name. When it can't find one it'll use the current working directory name.

You can import `.sql` directly as well as gzipped `.sql.gz` database exports.

### Open database in Sequel Pro

Valet+ has first class support for opening databases in [Sequel Pro](https://www.sequelpro.com/), a popular MySQL client for Mac.

```
valet db open <name>
```

When no name is given it'll try to find the closest git repository directory name. When it can't find one it'll open Sequel Pro without pre-selected database.

```
valet db open
```

## Subdomains

You can manage subdomains for the current working directory using:

```
valet subdomain list
```

```
valet subdomain add <subdomain>
```

For example:

```
valet subdomain add welcome
```

Will create `welcome.yourproject.test`.

## Mailhog

Mailhog is used to catch emails send from PHP. You can access the panel at [http://mailhog.test](http://mailhog.test).

## Redis

Redis is automatically installed and listens on the default port `6379`. The redis socket is located at `/tmp/redis.sock`

## Elasticsearch

Elasticsearch 2.4 can be installed using:

```
valet elasticsearch install
```

To uninstall:

```
brew uninstall elasticsearch@2.4
```

The most recent version of Elasticsearch – 5.6 at the time of writing – can be installed using:

```
brew install elasticsearch
```

It will run on the default port `9200`, and is accessible at [http://elasticsearch.test/](http://elasticsearch.test/).

Elasticsearch 2.4 is installed by default because [Magento 2.1 does not support Elasticsearch 5](http://devdocs.magento.com/guides/v2.1/config-guide/elasticsearch/es-overview.html).

## Framework specific development tools

Valet+ will automatically install framework specific development tools for you:

- [wp-cli](http://wp-cli.org/) available as `wp`
- [n98-magerun](https://github.com/netz98/n98-magerun) available as `magerun`
- [n98-magerun2](https://github.com/netz98/n98-magerun2) available as `magerun2` for you.

## Git Tower

Open current git project in [Tower](https://www.git-tower.com/mac/)

```
valet tower
```

## PhpStorm

Open current git project in [PhpStorm](https://www.jetbrains.com/phpstorm/)

```
valet phpstorm
```

## VScode

Open current git project in [Visual Studio Code](https://code.visualstudio.com/)

```
valet vscode
```

## Open project in browser

To open the current project in your default browser:

```
valet open
```

## Copy ssh key

```
valet ssh-key
```

## Automatic configuration [beta]

Automatically configure environment for the project you're in.

```
valet configure
```

### Supported systems

#### Magento 2

Automatically configure the `env.php`, `config.php` base url, seo url rewrites and elastic search configuration in the database for Magento 2.

#### Magento 1

Automatically configure the `local.xml` and base url in the database for Magento 1.


## Securing Sites With TLS

By default, Valet serves sites over plain HTTP. However, if you would like to serve a site over encrypted TLS using HTTP/2, use the secure command. For example, if your site is being served by Valet on the example.test domain, you should run the following command to secure it:

```
valet secure example
```

To "unsecure" a site and revert back to serving its traffic over plain HTTP, use the `unsecure` command. Like the `secure` command, this command accepts the host name you wish to unsecure:

```
valet unsecure example
```

## Log locations

The `nginx-error.log`, `php.log` and `mysql.log` are located at `~/.valet/Log`.

Other logs are located at `/usr/local/var/log`

## Valet drivers
Valet uses drivers to handle requests. You can read more about those [here](https://laravel.com/docs/5.4/valet#custom-valet-drivers).

~~When using Valet+ drivers are automatically cached using APCu to avoid doing a driver lookup every time there is a request. You can reset the cache for a specific site by running `valet which`.~~
APCu is temporarily turned off due to a compatibility issue with PHP-FPM, see https://github.com/weprovide/valet-plus/issues/49.

By default these are included:

- Static HTML
- Magento
- Magento 2
- Symfony
- Wordpress / Bedrock
- Laravel
- Lumen
- CakePHP 3
- Craft
- Jigsaw
- Slim
- Statamic
- Zend Framework
- Drupal
- Typo3
- Neos
- Craft

A full list can be found [here](cli/drivers).

## Custom Valet Drivers

You can write your own Valet "driver" to serve PHP applications running on another framework or CMS that is not natively supported by Valet. When you install Valet+, a `~/.valet/Drivers` directory is created which contains a `SampleValetDriver.php` file. This file contains a sample driver implementation to demonstrate how to write a custom driver. Writing a driver only requires you to implement three methods: `serves`, `isStaticFile`, and `frontControllerPath`.

All three methods receive the `$sitePath`, `$siteName`, and `$uri` values as their arguments. The `$sitePath` is the fully qualified path to the site being served on your machine, such as `/Users/Lisa/Sites/my-project`. The `$siteName` is the "host" / "site name" portion of the domain (`my-project`). The `$uri` is the incoming request URI (`/foo/bar`).

Once you have completed your custom Valet+ driver, place it in the `~/.valet/Drivers` directory using the `FrameworkValetDriver.php` naming convention. For example, if you are writing a custom valet driver for WordPress, your file name should be `WordPressValetDriver.php`.

Let's take a look at a sample implementation of each method your custom Valet+ driver should implement.

#### The `serves` Method

The `serves` method should return `true` if your driver should handle the incoming request. Otherwise, the method should return `false`. So, within this method you should attempt to determine if the given `$sitePath` contains a project of the type you are trying to serve.

For example, let's pretend we are writing a `WordPressValetDriver`. Our serve method might look something like this:

```
/**
 * Determine if the driver serves the request.
 *
 * @param  string  $sitePath
 * @param  string  $siteName
 * @param  string  $uri
 * @return bool
 */
public function serves($sitePath, $siteName, $uri)
{
    return is_dir($sitePath.'/wp-admin');
}

```

#### The `isStaticFile` Method

The `isStaticFile` should determine if the incoming request is for a file that is "static", such as an image or a stylesheet. If the file is static, the method should return the fully qualified path to the static file on disk. If the incoming request is not for a static file, the method should return `false`:

```
/**
 * Determine if the incoming request is for a static file.
 *
 * @param  string  $sitePath
 * @param  string  $siteName
 * @param  string  $uri
 * @return string|false
 */
public function isStaticFile($sitePath, $siteName, $uri)
{
    if (file_exists($staticFilePath = $sitePath.'/public/'.$uri)) {
        return $staticFilePath;
    }

    return false;
}

```

> {note} The `isStaticFile` method will only be called if the `serves` method returns `true` for the incoming request and the request URI is not `/`.

#### The `frontControllerPath` Method

The `frontControllerPath` method should return the fully qualified path to your application's "front controller", which is typically your "index.php" file or equivalent:

```
/**
 * Get the fully resolved path to the application's front controller.
 *
 * @param  string  $sitePath
 * @param  string  $siteName
 * @param  string  $uri
 * @return string
 */
public function frontControllerPath($sitePath, $siteName, $uri)
{
    return $sitePath.'/public/index.php';
}

```

### Local Drivers

If you would like to define a custom Valet driver for a single application, create a `LocalValetDriver.php` in the application's root directory. Your custom driver may extend the base `ValetDriver` class or extend an existing application specific driver such as the `LaravelValetDriver`:

```
class LocalValetDriver extends LaravelValetDriver
{
    /**
     * Determine if the driver serves the request.
     *
     * @param  string  $sitePath
     * @param  string  $siteName
     * @param  string  $uri
     * @return bool
     */
    public function serves($sitePath, $siteName, $uri)
    {
        return true;
    }

    /**
     * Get the fully resolved path to the application's front controller.
     *
     * @param  string  $sitePath
     * @param  string  $siteName
     * @param  string  $uri
     * @return string
     */
    public function frontControllerPath($sitePath, $siteName, $uri)
    {
        return $sitePath.'/public_html/index.php';
    }
}
```

## Valet Documentation

Documentation for Valet can be found on the [Laravel website](https://laravel.com/docs/valet).

## Credits

This project is a fork of [weprovide/valet-plus](https://github.com/weprovide/valet-plus) & [laravel/valet](https://github.com/laravel/valet). Thanks to all of the contributors, especially the original authors:

- Taylor Otwell ([@taylorotwell](https://github.com/taylorotwell))
- Adam Wathan ([@adamwathan](https://github.com/adamwathan))
- Tim Neutkens ([@timneutkens](https://github.com/timneutkens))<|MERGE_RESOLUTION|>--- conflicted
+++ resolved
@@ -1,5 +1,3 @@
-[![Gitter](https://camo.githubusercontent.com/af6b886e3ac898bab012f2a99a3d09e2aa9ef2f9/68747470733a2f2f696d672e736869656c64732e696f2f6769747465722f726f6f6d2f76616c65742d706c75732f4c6f756e67652e7376673f7374796c653d666c61742d737175617265)](https://gitter.im/valet-plus/Lobby)
-
 <p align="center"><img width="200" src="images/logo.png"></p>
 
 ## Introduction
@@ -25,12 +23,8 @@
 Here are a few key differences compared to the original Valet:
 
 - PHP version switch
-<<<<<<< HEAD
-- PHP extensions (mcrypt, intl, opcache, apcu)
-=======
 - Xdebug (on/off mode)
 - PHP extensions (mcrypt, intl, opcache)
->>>>>>> 5ad8dc98
 - Optimized PHP configuration using opcache
 - MySQL (with optimized configuration)
 - Redis
@@ -65,15 +59,9 @@
 > :warning: Valet+ requires macOS and [Homebrew](https://brew.sh/). Before installation, you should make sure that no other programs such as Apache or Nginx are binding to your local machine's port 80.
 
 1. Install or update [Homebrew](https://brew.sh/) to the latest version using brew update.
-<<<<<<< HEAD
-2. Install PHP 7.0 using Homebrew via `brew install php@7.0 && brew link php@7.0 --overwrite --force`.
-3. Install Composer using Homebrew via `HOMEBREW_NO_ENV_FILTERING=1 brew install composer`.
-4. Install Valet+ with Composer via `composer global require techdivision/valet-plus`.
-=======
 2. Install PHP 7.1 using Homebrew via `brew install php@7.1`.
 3. Install Composer using Homebrew via `brew install composer`.
 4. Install Valet+ with Composer via `composer global require weprovide/valet-plus`.
->>>>>>> 5ad8dc98
 5. Add `export PATH="$PATH:$HOME/.composer/vendor/bin"` to `.bash_profile` (for bash) or `.zshrc` (for zsh) depending on your shell (`echo $SHELL`)
 6. Run the `valet fix` command. This will check for common issues preventing Valet+ from installing.
 7. Run the `valet install` command. Optionally add `--with-mariadb` to use MariaDB instead of MySQL This will configure and install Valet+ and DnsMasq, and register Valet's daemon to launch when your system starts.
@@ -81,7 +69,7 @@
 
 > :information_source: Valet+ will automatically start its daemon each time your machine boots. There is no need to run `valet start` or `valet install` ever again once the initial Valet+ installation is complete.
 
-> :information_source: To update Valet+ to the latest version use the `composer global require techdivision/valet-plus` command in your terminal. After upgrading, it is good practice to run the `valet install` command so Valet+ can make additional upgrades to your configuration files if necessary.
+> :information_source: To update Valet+ to the latest version use the `composer global require weprovide/valet-plus` command in your terminal. After upgrading, it is good practice to run the `valet install` command so Valet+ can make additional upgrades to your configuration files if necessary.
 
 ### Serving sites
 
@@ -122,39 +110,37 @@
 
 ## Xdebug
 
-Xdebug support is built-in. It works on port `9000` and is installed and enabled by default.
-The autostart feature is disabled that it not harms performance that much when there is no need for debugging.
-
-Please install a Xdebug extension for your favorite browser listed below to enable debugging sessions on demand.
-
-#### Xdebug Helper for Firefox
-https://addons.mozilla.org/en-GB/firefox/addon/xdebug-helper-for-firefox/
-
-This extension for Firefox was built to make debugging with an IDE easier. You can find the extension at https://addons.mozilla.org/en-GB/firefox/addon/xdebug-helper-for-firefox/. The source code for this extension is on GitHub.
-
-#### Xdebug Helper for Chrome
-https://chrome.google.com/extensions/detail/eadndfjplgieldjbigjakmdgkmoaaaoc
-
-This extension for Chrome will help you to enable/disable debugging and profiling with a single click. You can find the extension at https://chrome.google.com/extensions/detail/eadndfjplgieldjbigjakmdgkmoaaaoc.
-
-#### Xdebug Toggler for Safari
-http://benmatselby.posterous.com/xdebug-toggler-for-safari
-
-This extension for Safari allows you to auto start Xdebug debugging from within Safari. You can get it from Github at https://github.com/benmatselby/xdebug-toggler.
-
-#### Xdebug launcher for Opera
-https://addons.opera.com/addons/extensions/details/xdebug-launcher/?display=en
-
-This extension for Opera allows you to start an Xdebug session from Opera.
-
+Xdebug support is built-in. It works on port `9000` after you enable it.
+
+The `[--remote_autostart=]` option can be used by typing: `valet xdebug --remote_autostart=0` or changing both settings: `valet xdebug on --remote_autostart=1`
+
+Enable Xdebug:
+
+```
+valet xdebug on [--remote_autostart=]
+```
+
+Disable Xdebug:
+
+```
+valet xdebug off [--remote_autostart=]
+```
+
+Enable/disable xdebug.remote_autostart:
+
+```
+valet xdebug --remote_autostart=[true/false]
+```
+
+> :warning: Xdebug makes your environment slower. That's why we allow to fully enable / disable it. When not debugging it's best to disable it by running `valet xdebug off`.
 
 ### PhpStorm
 
-To use Xdebug with PhpStorm you don't have to configure anything. Just click the Xdebug button on the top right:
+To use Xdebug with PhpStorm you don't have to configure anything. Just run `valet xdebug on` and click the Xdebug button on the top right:
 
 ![xdebug-phpstorm](images/xdebug-phpstorm.png)
 
-Then install Xdebug extension for your favorite browser mentioned above.
+Then install [Xdebug helper](https://chrome.google.com/webstore/detail/xdebug-helper/eadndfjplgieldjbigjakmdgkmoaaaoc) for Chrome and enable it when viewing the page you want to use Xdebug on.
 
 ## Ioncube
 
@@ -549,8 +535,11 @@
 
 ## Credits
 
-This project is a fork of [weprovide/valet-plus](https://github.com/weprovide/valet-plus) & [laravel/valet](https://github.com/laravel/valet). Thanks to all of the contributors, especially the original authors:
+This project is a fork of [laravel/valet](https://github.com/laravel/valet). Thanks to all of the contributors, especially the original authors:
 
 - Taylor Otwell ([@taylorotwell](https://github.com/taylorotwell))
 - Adam Wathan ([@adamwathan](https://github.com/adamwathan))
+
+## Valet+ Authors
+
 - Tim Neutkens ([@timneutkens](https://github.com/timneutkens))